--- conflicted
+++ resolved
@@ -183,12 +183,8 @@
 
     for i in range(client_number):
         
-<<<<<<< HEAD
-        # # For the last client, take all remaining data
-=======
         # For the last client, take all remaining data
->>>>>>> e5b804fb
-        # if i == client_number - 1:
+        if i == client_number - 1:
 
         #     client_data = {
         #         'train_features': remaining_train_features,
@@ -1253,191 +1249,4 @@
         }        
         rearranged_data.append(client_data)
 
-    return rearranged_data
-
-
-def split_feature_skew_strict(
-    train_features: torch.Tensor,
-    train_labels: torch.Tensor,
-    test_features: torch.Tensor,
-    test_labels: torch.Tensor,
-    client_number: int = 10,
-    set_rotation: bool = True,
-    rotations: int = 2,
-    set_color: bool = True,
-    colors: int = 2,
-    show_distribution: bool = True
-) -> list:
-    '''
-    Splits an overall dataset into a specified number of clusters (clients) with ONLY feature skew.
-    
-    Args:
-        train_features (torch.Tensor): The training dataset features.
-        train_labels (torch.Tensor): The training dataset labels.
-        test_features (torch.Tensor): The testing dataset features.
-        test_labels (torch.Tensor): The testing dataset labels.
-        client_number (int): The number of clients to split the data into.
-        set_rotation (bool): Whether to assign rotations to the features.
-        rotations (int): The number of possible rotations. Recommended to be [2,4].
-        scaling_rotation_low (float): The low bound scaling factor of rotation for the softmax distribution.
-        scaling_rotation_high (float): The high bound scaling factor of rotation for the softmax distribution.
-        set_color (bool): Whether to assign colors to the features.
-        colors (int): The number of colors to assign. Must be [2,3].
-        scaling_color_low (float): The low bound scaling factor of color for the softmax distribution.
-        scaling_color_high (float): The high bound scaling factor of color for the softmax distribution.
-        show_distribution (bool): Whether to print the distribution of the assigned features.
-
-    Returns:
-        list: A list of dictionaries where each dictionary contains the features and labels for each client.
-                Both train and test.
-    '''
-    # Ensure the features and labels have the same number of samples
-    assert len(train_features) == len(train_labels), "The number of samples in features and labels must be the same."
-    assert len(test_features) == len(test_labels), "The number of samples in features and labels must be the same."
-
-    # generate basic split
-    basic_split_data_train = split_basic(train_features, train_labels, client_number)
-    basic_split_data_test = split_basic(test_features, test_labels, client_number)
-
-    # Process train and test splits with rotations if required
-    if set_rotation:
-        client_Count = 0
-        print("Showing rotation distributions..") if show_distribution else None
-
-        for client_data_train, client_data_test in zip(basic_split_data_train, basic_split_data_test):
-
-            len_train = len(client_data_train['labels'])
-            len_test = len(client_data_test['labels'])
-            
-            # Rnadom pick a rotation
-            total_rotations = [random.choice([i * 360 / rotations for i in range(rotations)])] * (len_train + len_test)
-            
-            print(f"Client {client_Count}:", dict(Counter(total_rotations))) if show_distribution else None
-            client_Count += 1
-
-            # Split the total_rotations list into train and test
-            train_rotations = total_rotations[:len_train]
-            test_rotations = total_rotations[len_train:]
-
-            client_data_train['features'] = rotate_dataset(client_data_train['features'], train_rotations)
-            client_data_test['features'] = rotate_dataset(client_data_test['features'], test_rotations)
-
-    if set_color:
-        client_Count = 0
-        print("Showing color distributions..") if show_distribution else None
-
-        for client_data_train, client_data_test in zip(basic_split_data_train, basic_split_data_test):
-
-            len_train = len(client_data_train['labels'])
-            len_test = len(client_data_test['labels'])
-
-            # Random pick a color, 1 - invalid
-            color_letters = ['red', 'blue'] if colors == 2 else ['red', 'blue', 'green']
-            total_colors = [random.choice(color_letters)] * (len_train + len_test)
-
-            print(f"Client {client_Count}:", dict(Counter(total_colors))) if show_distribution else None
-            client_Count += 1
-
-            # Split the total_colors list into train and test
-            train_colors = total_colors[:len_train]
-            test_colors = total_colors[len_train:]
-
-            client_data_train['features'] = color_dataset(client_data_train['features'], train_colors)
-            client_data_test['features'] = color_dataset(client_data_test['features'], test_colors)
-
-    rearranged_data = []
-
-    # Iterate through the indices of the lists
-    for i in range(client_number):
-        # Create a new dictionary for each client
-        client_data = {
-            'train_features': basic_split_data_train[i]['features'],
-            'train_labels': basic_split_data_train[i]['labels'],
-            'test_features': basic_split_data_test[i]['features'],
-            'test_labels': basic_split_data_test[i]['labels']
-        }
-        # Append the new dictionary to the list
-        rearranged_data.append(client_data)
-            
-    return rearranged_data
-
-def split_label_skew_strict(
-    train_features: torch.Tensor,
-    train_labels: torch.Tensor, 
-    test_features: torch.Tensor,
-    test_labels: torch.Tensor, 
-    client_number: int = 10,
-    client_n_class: int = 2,
-    py_bank: int = 5,
-    verbose: bool = True
-) -> list:
-    '''
-    Splits an overall dataset into a specified number of clusters (clients) with ONLY label skew.
-
-    Args:
-        train_features (torch.Tensor): The training dataset features.
-        train_labels (torch.Tensor): The training dataset labels.
-        test_features (torch.Tensor): The testing dataset features.
-        test_labels (torch.Tensor): The testing dataset labels.
-        client_number (int): The number of clients to split the data into.
-        client_n_class (int): The number of classes for each client.
-        py_bank (int): The number of possible label distributions.
-
-    Warning:
-        Datasets vary in sensitivity to scaling. Fine-tune the scaling factors for each dataset for optimal results.    
-
-    Returns:
-        list: A list of dictionaries where each dictionary contains the features and labels for each client.
-                Both train and test.
-    '''
-    # Ensure the features and labels have the same number of samples
-    assert len(train_features) == len(train_labels), "The number of samples in features and labels must be the same."
-    assert len(test_features) == len(test_labels), "The number of samples in features and labels must be the same."
-    label_num = torch.unique(train_labels).size(0)
-    assert 1 <= client_n_class <= label_num, "Invalid number of classes per set."
-
-    avg_points_per_client_train = len(train_labels) // client_number
-    avg_points_per_client_test = len(test_labels) // client_number
-
-    py_class_bank = {i: sorted(np.random.choice(label_num, client_n_class, replace=False).tolist())
-                   for i in range(1, py_bank + 1)}
-    print("Py bank:\n", '\n'.join(f"{key}: {value}" for key, value in py_class_bank.items())) if verbose else None
-    
-    # generate basic split
-    basic_split_data_train = split_basic(train_features, train_labels, client_number)
-    basic_split_data_test = split_basic(test_features, test_labels, client_number)
-
-    rearranged_data = []
-    client_Count = 0
-
-    for client_data_train, client_data_test in zip(basic_split_data_train, basic_split_data_test):
-
-        cur_train_feature = client_data_train['features']
-        cur_train_label = client_data_train['labels']
-        cur_test_feature = client_data_test['features']
-        cur_test_label = client_data_test['labels']
-
-        # generate drifting
-        dist = np.random.choice(list(range(1, py_bank + 1)))
-        print(f"Client: {client_Count}, Distribution: {dist} ") if verbose else None
-
-        # train set
-        locker_classes_tensor = torch.tensor(py_class_bank[dist])
-        mask = torch.isin(cur_train_label, locker_classes_tensor)
-        filtered_train_feature, filtered_train_label  = cur_train_feature[mask], cur_train_label[mask]
-
-        # testing set
-        locker_classes_tensor = torch.tensor(py_class_bank[dist])
-        mask = torch.isin(cur_test_label, locker_classes_tensor)
-        filtered_test_feature, filtered_test_label = cur_test_feature[mask], cur_test_label[mask]
-
-        rearranged_data.append({
-            'train_features': filtered_train_feature,
-            'train_labels': filtered_train_label,
-            'test_features': filtered_test_feature,
-            'test_labels': filtered_test_label
-        })
-
-        client_Count += 1
-
     return rearranged_data